from __future__ import print_function
import fnmatch
import os
import re
import sys
import threading

import py
import pytest
import execnet

import xdist.remote

from _pytest import runner  # XXX load dynamically


def parse_spec_config(config):
    xspeclist = []
    for xspec in config.getvalue("tx"):
        i = xspec.find("*")
        try:
            num = int(xspec[:i])
        except ValueError:
            xspeclist.append(xspec)
        else:
            xspeclist.extend([xspec[i + 1 :]] * num)
    if not xspeclist:
        raise pytest.UsageError(
            "MISSING test execution (tx) nodes: please specify --tx"
        )
    return xspeclist


class NodeManager(object):
    EXIT_TIMEOUT = 10
    DEFAULT_IGNORES = [".*", "*.pyc", "*.pyo", "*~"]

    def __init__(self, config, specs=None, defaultchdir="pyexecnetcache"):
        self.config = config
        self._nodesready = threading.Event()
        self.trace = self.config.trace.get("nodemanager")
        self.group = execnet.Group()
        if specs is None:
            specs = self._getxspecs()
        self.specs = []
        for spec in specs:
            if not isinstance(spec, execnet.XSpec):
                spec = execnet.XSpec(spec)
            if not spec.chdir and not spec.popen:
                spec.chdir = defaultchdir
            self.group.allocate_id(spec)
            self.specs.append(spec)
        self.roots = self._getrsyncdirs()
        self.rsyncoptions = self._getrsyncoptions()
        self._rsynced_specs = set()

    def rsync_roots(self, gateway):
        """Rsync the set of roots to the node's gateway cwd."""
        if self.roots:
            for root in self.roots:
                self.rsync(gateway, root, **self.rsyncoptions)

    def setup_nodes(self, putevent):
        self.config.hook.pytest_xdist_setupnodes(config=self.config, specs=self.specs)
        self.trace("setting up nodes")
        nodes = []
        for spec in self.specs:
            nodes.append(self.setup_node(spec, putevent))
        return nodes

    def setup_node(self, spec, putevent):
        gw = self.group.makegateway(spec)
        self.config.hook.pytest_xdist_newgateway(gateway=gw)
        self.rsync_roots(gw)
        node = WorkerController(self, gw, self.config, putevent)
        gw.node = node  # keep the node alive
        node.setup()
        self.trace("started node %r" % node)
        return node

    def teardown_nodes(self):
        self.group.terminate(self.EXIT_TIMEOUT)

    def _getxspecs(self):
        return [execnet.XSpec(x) for x in parse_spec_config(self.config)]

    def _getrsyncdirs(self):
        for spec in self.specs:
            if not spec.popen or spec.chdir:
                break
        else:
            return []
        import pytest
        import _pytest

        pytestpath = pytest.__file__.rstrip("co")
        pytestdir = py.path.local(_pytest.__file__).dirpath()
        config = self.config
        candidates = [py._pydir, pytestpath, pytestdir]
        candidates += config.option.rsyncdir
        rsyncroots = config.getini("rsyncdirs")
        if rsyncroots:
            candidates.extend(rsyncroots)
        roots = []
        for root in candidates:
            root = py.path.local(root).realpath()
            if not root.check():
                raise pytest.UsageError("rsyncdir doesn't exist: %r" % (root,))
            if root not in roots:
                roots.append(root)
        return roots

    def _getrsyncoptions(self):
        """Get options to be passed for rsync."""
        ignores = list(self.DEFAULT_IGNORES)
        ignores += self.config.option.rsyncignore
        ignores += self.config.getini("rsyncignore")

        return {"ignores": ignores, "verbose": self.config.option.verbose}

    def rsync(self, gateway, source, notify=None, verbose=False, ignores=None):
        """Perform rsync to remote hosts for node."""
        # XXX This changes the calling behaviour of
        #     pytest_xdist_rsyncstart and pytest_xdist_rsyncfinish to
        #     be called once per rsync target.
        rsync = HostRSync(source, verbose=verbose, ignores=ignores)
        spec = gateway.spec
        if spec.popen and not spec.chdir:
            # XXX This assumes that sources are python-packages
            #     and that adding the basedir does not hurt.
            gateway.remote_exec(
                """
                import sys ; sys.path.insert(0, %r)
            """
                % os.path.dirname(str(source))
            ).waitclose()
            return
        if (spec, source) in self._rsynced_specs:
            return

        def finished():
            if notify:
                notify("rsyncrootready", spec, source)

        rsync.add_target_host(gateway, finished=finished)
        self._rsynced_specs.add((spec, source))
        self.config.hook.pytest_xdist_rsyncstart(source=source, gateways=[gateway])
        rsync.send()
        self.config.hook.pytest_xdist_rsyncfinish(source=source, gateways=[gateway])


class HostRSync(execnet.RSync):
    """ RSyncer that filters out common files
    """

    def __init__(self, sourcedir, *args, **kwargs):
        self._synced = {}
        self._ignores = []
        ignores = kwargs.pop("ignores", None) or []
        for x in ignores:
            x = getattr(x, "strpath", x)
            self._ignores.append(re.compile(fnmatch.translate(x)))
        super(HostRSync, self).__init__(sourcedir=sourcedir, **kwargs)

    def filter(self, path):
        path = py.path.local(path)
        for cre in self._ignores:
            if cre.match(path.basename) or cre.match(path.strpath):
                return False
        else:
            return True

    def add_target_host(self, gateway, finished=None):
        remotepath = os.path.basename(self._sourcedir)
        super(HostRSync, self).add_target(
            gateway, remotepath, finishedcallback=finished, delete=True
        )

    def _report_send_file(self, gateway, modified_rel_path):
        if self._verbose:
            path = os.path.basename(self._sourcedir) + "/" + modified_rel_path
            remotepath = gateway.spec.chdir
            print("%s:%s <= %s" % (gateway.spec, remotepath, path))


def make_reltoroot(roots, args):
    # XXX introduce/use public API for splitting pytest args
    splitcode = "::"
    result = []
    for arg in args:
        parts = arg.split(splitcode)
        fspath = py.path.local(parts[0])
        for root in roots:
            x = fspath.relto(root)
            if x or fspath == root:
                parts[0] = root.basename + "/" + x
                break
        else:
            raise ValueError("arg %s not relative to an rsync root" % (arg,))
        result.append(splitcode.join(parts))
    return result


class WorkerController(object):
    ENDMARK = -1

    class RemoteHook:
        @pytest.mark.trylast
        def pytest_xdist_getremotemodule(self):
            return xdist.remote

    def __init__(self, nodemanager, gateway, config, putevent):
        config.pluginmanager.register(self.RemoteHook())
        self.nodemanager = nodemanager
        self.putevent = putevent
        self.gateway = gateway
        self.config = config
        self.workerinput = {
            "workerid": gateway.id,
            "workercount": len(nodemanager.specs),
            "slaveid": gateway.id,
            "slavecount": len(nodemanager.specs),
            "mainargv": sys.argv,
        }
        # TODO: deprecated name, backward compatibility only. Remove it in future
        self.slaveinput = self.workerinput
        self._down = False
        self._shutdown_sent = False
        self.log = py.log.Producer("workerctl-%s" % gateway.id)
        if not self.config.option.debug:
            py.log.setconsumer(self.log._keywords, None)

    def __repr__(self):
        return "<%s %s>" % (self.__class__.__name__, self.gateway.id)

    @property
    def shutting_down(self):
        return self._down or self._shutdown_sent

    def setup(self):
        self.log("setting up worker session")
        spec = self.gateway.spec
        args = self.config.args
        if not spec.popen or spec.chdir:
            args = make_reltoroot(self.nodemanager.roots, args)
        option_dict = vars(self.config.option)
        if spec.popen:
            name = "popen-%s" % self.gateway.id
            if hasattr(self.config, "_tmpdirhandler"):
                basetemp = self.config._tmpdirhandler.getbasetemp()
                option_dict["basetemp"] = str(basetemp.join(name))
        self.config.hook.pytest_configure_node(node=self)
<<<<<<< HEAD
        remote_module = self.config.hook.pytest_xdist_getremotemodule()
        self.channel = self.gateway.remote_exec(remote_module)
        self.channel.send((self.workerinput, args, option_dict))
=======
        self.channel = self.gateway.remote_exec(xdist.remote)
        # change sys.path only for remote workers
        change_sys_path = not self.gateway.spec.popen
        self.channel.send((self.workerinput, args, option_dict, change_sys_path))
>>>>>>> bc44fea8
        if self.putevent:
            self.channel.setcallback(self.process_from_remote, endmarker=self.ENDMARK)

    def ensure_teardown(self):
        if hasattr(self, "channel"):
            if not self.channel.isclosed():
                self.log("closing", self.channel)
                self.channel.close()
            # del self.channel
        if hasattr(self, "gateway"):
            self.log("exiting", self.gateway)
            self.gateway.exit()
            # del self.gateway

    def send_runtest_some(self, indices):
        self.sendcommand("runtests", indices=indices)

    def send_runtest_all(self):
        self.sendcommand("runtests_all")

    def shutdown(self):
        if not self._down:
            try:
                self.sendcommand("shutdown")
            except (IOError, OSError):
                pass
            self._shutdown_sent = True

    def sendcommand(self, name, **kwargs):
        """ send a named parametrized command to the other side. """
        self.log("sending command %s(**%s)" % (name, kwargs))
        self.channel.send((name, kwargs))

    def notify_inproc(self, eventname, **kwargs):
        self.log("queuing %s(**%s)" % (eventname, kwargs))
        self.putevent((eventname, kwargs))

    def process_from_remote(self, eventcall):  # noqa too complex
        """ this gets called for each object we receive from
            the other side and if the channel closes.

            Note that channel callbacks run in the receiver
            thread of execnet gateways - we need to
            avoid raising exceptions or doing heavy work.
        """
        try:
            if eventcall == self.ENDMARK:
                err = self.channel._getremoteerror()
                if not self._down:
                    if not err or isinstance(err, EOFError):
                        err = "Not properly terminated"  # lost connection?
                    self.notify_inproc("errordown", node=self, error=err)
                    self._down = True
                return
            eventname, kwargs = eventcall
            if eventname in ("collectionstart",):
                self.log("ignoring %s(%s)" % (eventname, kwargs))
            elif eventname == "workerready":
                self.notify_inproc(eventname, node=self, **kwargs)
            elif eventname == "workerfinished":
                self._down = True
                self.workeroutput = self.slaveoutput = kwargs["workeroutput"]
                self.notify_inproc("workerfinished", node=self)
            elif eventname in ("logstart", "logfinish"):
                self.notify_inproc(eventname, node=self, **kwargs)
            elif eventname in ("testreport", "collectreport", "teardownreport"):
                item_index = kwargs.pop("item_index", None)
                rep = unserialize_report(eventname, kwargs["data"])
                if item_index is not None:
                    rep.item_index = item_index
                self.notify_inproc(eventname, node=self, rep=rep)
            elif eventname == "collectionfinish":
                self.notify_inproc(eventname, node=self, ids=kwargs["ids"])
            elif eventname == "runtest_protocol_complete":
                self.notify_inproc(eventname, node=self, **kwargs)
            elif eventname == "logwarning":
                self.notify_inproc(
                    eventname,
                    message=kwargs["message"],
                    code=kwargs["code"],
                    nodeid=kwargs["nodeid"],
                    fslocation=kwargs["nodeid"],
                )
            elif eventname == "warning_captured":
                warning_message = unserialize_warning_message(
                    kwargs["warning_message_data"]
                )
                self.notify_inproc(
                    eventname,
                    warning_message=warning_message,
                    when=kwargs["when"],
                    item=kwargs["item"],
                )
            else:
                raise ValueError("unknown event: %s" % (eventname,))
        except KeyboardInterrupt:
            # should not land in receiver-thread
            raise
        except:  # noqa
            from _pytest._code import ExceptionInfo

            # ExceptionInfo API changed in pytest 4.1
            if hasattr(ExceptionInfo, "from_current"):
                excinfo = ExceptionInfo.from_current()
            else:
                excinfo = ExceptionInfo()
            print("!" * 20, excinfo)
            self.config.notify_exception(excinfo)
            self.shutdown()
            self.notify_inproc("errordown", node=self, error=excinfo)


def unserialize_report(name, reportdict):
    def assembled_report(reportdict):
        from _pytest._code.code import (
            ReprEntry,
            ReprEntryNative,
            ReprExceptionInfo,
            ReprFileLocation,
            ReprFuncArgs,
            ReprLocals,
            ReprTraceback,
        )

        if reportdict["longrepr"]:
            if (
                "reprcrash" in reportdict["longrepr"]
                and "reprtraceback" in reportdict["longrepr"]
            ):

                reprtraceback = reportdict["longrepr"]["reprtraceback"]
                reprcrash = reportdict["longrepr"]["reprcrash"]

                unserialized_entries = []
                reprentry = None
                for entry_data in reprtraceback["reprentries"]:
                    data = entry_data["data"]
                    entry_type = entry_data["type"]
                    if entry_type == "ReprEntry":
                        reprfuncargs = None
                        reprfileloc = None
                        reprlocals = None
                        if data["reprfuncargs"]:
                            reprfuncargs = ReprFuncArgs(**data["reprfuncargs"])
                        if data["reprfileloc"]:
                            reprfileloc = ReprFileLocation(**data["reprfileloc"])
                        if data["reprlocals"]:
                            reprlocals = ReprLocals(data["reprlocals"]["lines"])

                        reprentry = ReprEntry(
                            lines=data["lines"],
                            reprfuncargs=reprfuncargs,
                            reprlocals=reprlocals,
                            filelocrepr=reprfileloc,
                            style=data["style"],
                        )
                    elif entry_type == "ReprEntryNative":
                        reprentry = ReprEntryNative(data["lines"])
                    else:
                        report_unserialization_failure(entry_type, name, reportdict)
                    unserialized_entries.append(reprentry)
                reprtraceback["reprentries"] = unserialized_entries

                exception_info = ReprExceptionInfo(
                    reprtraceback=ReprTraceback(**reprtraceback),
                    reprcrash=ReprFileLocation(**reprcrash),
                )

                for section in reportdict["longrepr"]["sections"]:
                    exception_info.addsection(*section)
                reportdict["longrepr"] = exception_info
        return reportdict

    if name == "testreport":
        return runner.TestReport(**assembled_report(reportdict))
    elif name == "collectreport":
        return runner.CollectReport(**assembled_report(reportdict))


def unserialize_warning_message(data):
    import warnings
    import importlib

    if data["message_module"]:
        mod = importlib.import_module(data["message_module"])
        cls = getattr(mod, data["message_class_name"])
        message = None
        if data["message_args"] is not None:
            try:
                message = cls(*data["message_args"])
            except TypeError:
                pass
        if message is None:
            # could not recreate the original warning instance;
            # create a generic Warning instance with the original
            # message at least
            message_text = "{mod}.{cls}: {msg}".format(
                mod=data["message_module"],
                cls=data["message_class_name"],
                msg=data["message_str"],
            )
            message = Warning(message_text)
    else:
        message = data["message_str"]

    if data["category_module"]:
        mod = importlib.import_module(data["category_module"])
        category = getattr(mod, data["category_class_name"])
    else:
        category = None

    kwargs = {"message": message, "category": category}
    # access private _WARNING_DETAILS because the attributes vary between Python versions
    for attr_name in warnings.WarningMessage._WARNING_DETAILS:
        if attr_name in ("message", "category"):
            continue
        kwargs[attr_name] = data[attr_name]

    return warnings.WarningMessage(**kwargs)


def report_unserialization_failure(type_name, report_name, reportdict):
    from pprint import pprint

    url = "https://github.com/pytest-dev/pytest-xdist/issues"
    stream = py.io.TextIO()
    pprint("-" * 100, stream=stream)
    pprint("INTERNALERROR: Unknown entry type returned: %s" % type_name, stream=stream)
    pprint("report_name: %s" % report_name, stream=stream)
    pprint(reportdict, stream=stream)
    pprint("Please report this bug at %s" % url, stream=stream)
    pprint("-" * 100, stream=stream)
    assert 0, stream.getvalue()<|MERGE_RESOLUTION|>--- conflicted
+++ resolved
@@ -250,16 +250,13 @@
                 basetemp = self.config._tmpdirhandler.getbasetemp()
                 option_dict["basetemp"] = str(basetemp.join(name))
         self.config.hook.pytest_configure_node(node=self)
-<<<<<<< HEAD
+        
         remote_module = self.config.hook.pytest_xdist_getremotemodule()
-        self.channel = self.gateway.remote_exec(remote_module)
-        self.channel.send((self.workerinput, args, option_dict))
-=======
-        self.channel = self.gateway.remote_exec(xdist.remote)
+        self.channel = self.gateway.remote_exec(remote_module)        
         # change sys.path only for remote workers
         change_sys_path = not self.gateway.spec.popen
         self.channel.send((self.workerinput, args, option_dict, change_sys_path))
->>>>>>> bc44fea8
+        
         if self.putevent:
             self.channel.setcallback(self.process_from_remote, endmarker=self.ENDMARK)
 
